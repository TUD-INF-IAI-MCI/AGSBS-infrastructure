--- conflicted
+++ resolved
@@ -550,7 +550,6 @@
                 pagenumbering.add_page_number_from_str(data, line_number,
                     path=path).format()})
 
-<<<<<<< HEAD
 
     def handle_fixpnums(self, cmd, args):
         """Please see usage info."""
@@ -600,8 +599,6 @@
         else:
             self.output_formatter.emit_result(corrected)
             sys.exit(0)
-=======
->>>>>>> fe156a14
 
 
     #pylint: disable=unused-argument
