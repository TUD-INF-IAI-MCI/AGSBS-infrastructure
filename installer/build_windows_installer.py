--- conflicted
+++ resolved
@@ -160,21 +160,9 @@
         if not shutil.which("7z"):
             subprocess_call("7z x x.zip")
         else:
-<<<<<<< HEAD
             subprocess_call('7z x x.zip')
         os.rename(os.path.join('.', 'pandoc.exe'),
                 os.path.join('..', 'pandoc.exe'))
-=======
-            subprocess_call("7z x x.zip")
-        subdir = os.listdir(".")[0]  # unzips with subdirectory
-        if not os.path.isdir(subdir):
-            raise OSError(
-                "Pandoc zip file layout changed, please fix this script."
-            )
-        os.rename(
-            os.path.join(subdir, "pandoc.exe"), os.path.join("..", "pandoc.exe")
-        )
->>>>>>> ef59be76
         os.chdir("..")
         shutil.rmtree(os.path.basename(tmp))  # remove pandoc's temp directory
         os.chdir("..")
