--- conflicted
+++ resolved
@@ -303,7 +303,7 @@
                  "directory")
         parser = HelpfulParser(cmd, self.output_formatter, usage)
         parser.add_argument("-f", dest="format",
-                            help="select output format",
+                            help="Select output format (html or epub)",
                             metavar="FMT", default=None)
         parser.add_argument("-p", dest="profile",
                             help=('profile for conversion; valid profiles are '
@@ -315,14 +315,6 @@
             self.output_formatter.emit_error('file or directory not found: ' + args.path)
             sys.exit(127)
         with ErrorHandler(self.output_formatter):
-<<<<<<< HEAD
-            p = MAGSBS.pandoc.converter.Pandoc(root_path=os.getcwd())
-            if args.profile:
-                p.set_conversion_profile(MAGSBS.pandoc.formats.ConversionProfile.from_string(args.profile))
-            if args.format:
-                p.set_output_format(MAGSBS.pandoc.formats.OutputFormat.from_string(args.format))
-            p.convert_files((args.file,))
-=======
             if os.path.isdir(args.path):
                 from MAGSBS.pandoc.formats import ConversionProfile, OutputFormat
                 m = MAGSBS.master.Master(
@@ -333,14 +325,13 @@
                      else OutputFormat.from_string(args.format)))
                 m.run()
             else:
-                p = MAGSBS.pandoc.converter.Pandoc()
+                p = MAGSBS.pandoc.converter.Pandoc(root_path=os.getcwd())
                 if args.profile:
                     p.set_conversion_profile(
                         MAGSBS.pandoc.formats.ConversionProfile.from_string(args.profile))
                 # do not handle format argument as only html is supported for
                 # convcerting a single file.
                 p.convert_files((args.path,))
->>>>>>> 91ec33ae
 
 
     def handle_imgdsc(self, cmd, args):
