# -*- coding: utf-8 -*-
import sublime, sublime_plugin
import os
import re
import codecs, re, sys
import collections
import json

from MAGSBS import *


class CreateStructureCommand(sublime_plugin.ApplicationCommand):
    def run(self):
        sublime.windows()[0].show_input_panel("Was bearbeiten Sie", "Buch|Kapitelanzahl fuer ein Buch oder Thema der Vorlesungsfolie", self.on_done, self.on_change, self.on_cancel)
       
    def on_done(self, input):
        str = input.split('|')
        path = sublime.windows()[0].folders()[0]
        if str[0].lower() == "buch":
            number_of_capitals = str[1]
            create_folder_structure_book(path, number_of_capitals)        
        else:
            lecture_name = input.replace(" ","_")
            create_folder_structure_lecture(path, lecture_name)

    def on_change(self, input):
        #  if user cancels with Esc key, do nothing
        #  if canceled, index is returned as  -1
        if input == -1:
            return
    def on_cancel(self, input):
        #  if user cancels with Esc key, do nothing
        #  if canceled, index is returned as  -1
        if input == -1:
            return
"""
count md files in path
"""
def count_md_file(path):
    count = 0
    for directoryname, directory_list, file_list in os.walk(path):
        for file in file_list:                        
            if file.endswith('.md'):
                count = count + 1
                
    return count

def create_folder_structure_lecture(path, name):    
    filecount = count_md_file(path)
    if filecount < 10:
        name = "vorlesung_0" +str(filecount+1) +"_"+name
    else:
        name = "vorlesung_" +str(filecount) +"_"+name
    """
     name = vorlesung_xx_name_der_vorlesung
    """
    create_md_file(path, name)


"""
    input ist die anzahl der Kapitel
"""
def create_folder_structure_book(path, input):
    input_int = int(input)
    i = 1
    k_str = ""
    while i <= input_int:
        if i < 10:
            k_str ="k0" + str(i)
        else:
            k_str = "k" + str(i)        
        filename = k_str
        create_n_folder(path, filename)
        i = i + 1        

def create_md_file(foldername, filename):
    fn  = foldername + os.sep +filename  +".md" 
    fd = os.open(fn, os.O_RDWR|os.O_CREAT) 
    text = u'Fügen Sie hier die ueberschrift ein \n============= '
    os.write(fd,text.encode('utf-8'))
    os.close(fd)

def create_n_folder( foldername, filename):
        if not os.path.exists(foldername):
            parent = os.path.split(foldername)[0]
            if not os.path.exists(parent):
                create_folder(parent, filename)                
        #if os.path.exists(foldername):
        """
         path =  buch/k01
        """
        path = foldername +os.sep +filename
        os.mkdir(path) 
        os.mkdir(path+os.sep+"bilder") 
        create_md_file(path, filename)                       
        

"""
{ "keys": ["ctrl+alt+n"], "command": "create_structure", "args": {"tag": ""} },
"""
class CreateFolderPanelCommand(sublime_plugin.TextCommand):
    def run(self, arg, tag):
        self.view.window().show_input_panel("Kapitelanzahl", "", self.on_done, self.on_change, self.on_cancel)
       
        #create_File(filename+"/text.md", "Helloworld")
    def on_done(self, input):
        #  if user cancels with Esc key, do nothing
        #  if canceled, index is returned as  -1
        if input == -1:
            return
        path = self.view.file_name()
        base = os.path.split(path)[0]
        if not input.isdigit():
            return
        input_int = int(input)
        i = 1
        k_str = ""
        while i <= input_int:
            if i < 10:

                k_str = "/k0" + str(i)
            else:
                k_str = "/k" + str(i)
            foldername = base + k_str
            filename = k_str+ ".md"
            self.create_n_folder(foldername, filename)
            i = i + 1
        #create folder and kapitel md
        #self.view.insert(edit, target, "filename") 
       # create_File(filename+"/text.md", "Helloworld")
    def on_change(self, input):
        #  if user cancels with Esc key, do nothing
        #  if canceled, index is returned as  -1
        if input == -1:
            return
    def on_cancel(self, input):
        #  if user cancels with Esc key, do nothing
        #  if canceled, index is returned as  -1
        if input == -1:
            return

    def create_n_folder(self, foldername, filename):
        if not os.path.exists(foldername):
            parent = os.path.split(foldername)[0]
            if not os.path.exists(parent):
                self.create_folder(parent, filename)
        os.mkdir(foldername)
        fn  = foldername + filename        
        fd = os.open(fn, os.O_RDWR|os.O_CREAT)        
        os.write(fd, "Fuegen Sie hier die Überschrift ein \n")
        os.write(fd, "============= \n")
        os.close(fd)



    def create_File(filename, text):
        v = sublime.version()
        if v >= '3000':
            f = open(filename, 'w', encoding='utf-8')
            f.write(text)
            f.close()
        else: # 2.x
            f = open(filename, 'w')
            f.write(text.encode('utf-8'))
            f.close()

class AddTagCommand(sublime_plugin.TextCommand):
     def run(self, edit, tag, markdown_str):
        screenful = self.view.visible_region()
        (row,col) = self.view.rowcol(self.view.sel()[0].begin())
        target = self.view.text_point(row, 0)
        if tag in ['h', 'em', 'strong']:
                self.view.insert(edit, target, markdown_str)
                (row,col) = self.view.rowcol(self.view.sel()[0].begin()) 
                word = self.view.word(target)
                movecursor = len(word)   
                diff = 0
                if movecursor > 0:
                    diff = movecursor/2        
                strg = str(diff)
                #elf.view.insert(edit, target, strg)
                target = self.view.text_point(row, diff)
                self.view.sel().clear()
                self.view.sel().add(sublime.Region(target))
                self.view.show(target)

        elif tag in ['blockquote', 'ul', 'ol', 'code']:
            self.view.insert(edit, target, markdown_str)

        elif tag in ['hr']:
            self.view.insert(edit, target, markdown_str +"\n")
        elif tag in ['table']:
            self.view.insert(edit, target, "| Tables        | Are           | Cool  | \n" 
            "| ------------- | ------------- | ----- |\n" 
            "| col 3 is      | right-aligned | $1600 |\n"
            "| col 2 is      | centered      |   $12 |\n"
            "| zebra stripes | are neat      |    $1 |\n")


class InsertPanelCommand(sublime_plugin.TextCommand):
    def run(self, edit, tag):
        if tag == 'img ausgelagert':
            self.view.window().show_input_panel("Bild-URL", "Name der Bilddatei eintragen. Die Bildbeschreibung wird ausgelagert", self.on_done_img, self.on_change, self.on_cancel)
        if tag == 'img':
            self.view.window().show_input_panel("Bild-URL", "Name der Bilddatei eintragen.", self.on_done_img_normal, self.on_change, self.on_cancel)
        elif tag =='a':
            self.view.window().show_input_panel("Link-URL", "Link_eintragen", self.on_done_link, self.on_change, self.on_cancel)
        elif tag =='a name':
            self.view.window().show_input_panel("Ankername", "Anker_eintragen", self.on_done_anchor, self.on_change, self.on_cancel)
        elif tag =='page':
            self.view.window().show_input_panel("Seitenzahl", "", self.on_done_page, self.on_change, self.on_cancel)
    def on_done_page(self, input):
        #  if user cancels with Esc key, do nothing
        #  if canceled, index is returned as  -1
        if input == -1:
            return
       # if user picks from list, return the correct entry
        markdown = '######- Seite ' +input +' -######'
        self.view.run_command(
            "insert_my_text", {"args":            
            {'text': markdown}})

    def on_done_img_normal(self, input):
        markdown ='![ALternativtext](bilder/' +input +')'
       # markdown = '[Bildbeschreibung von ' +input +'](bilder.html#' + link +')'
        self.view.run_command(
            "insert_my_text", {"args":            
            {'text': markdown}})

    def on_done_img(self, input):
        #  if user cancels with Esc key, do nothing
        #  if canceled, index is returned as  -1
        if input == -1:
            return
       # if user picks from list, return the correct entry
        
        """
            link to the alternativ description
        """
        link = "Bildbeschreibung von " +input
        print link
        heading_description = '\n## '+link +'##\n'
        link = link.lower().replace(" ","-")
        
        #[![Alternativtext]  (bilder/bild)](bilder.html#bildbeschreibung-von-bild)
        markdown ='[![Beschreibung ausgelagert](bilder/' +input +')](bilder.html' +'#' +link +')'
        print link
       # markdown = '[Bildbeschreibung von ' +input +'](bilder.html#' + link +')'
        self.view.run_command(
            "insert_my_text", {"args":            
            {'text': markdown}})

        path = self.view.file_name()
        base = os.path.split(path)[0]
        """
            try to load bilder.md file or create
        """
        #fd = os.open(base +os.sep + 'bilder.md', os.O_RDWR|os.O_CREAT)
        #print fd.readlines()
        #count =  fd.read
        fd = os.open(base +os.sep + 'bilder.md', os.O_RDWR|os.O_CREAT)
        os.close(fd)
        heading_level_one = '# Bilderbeschreibungen # \n'
        heading_level_one = heading_level_one.encode('utf-8').strip()
        with open(base +os.sep + 'bilder.md', 'r+') as fd:
            line_count = len(fd.readlines())
            # add heading_level_one
            if line_count <=0:
                fd.write(heading_level_one)               

            fd.write(heading_description)  
            fd.write("### TODO Beschreibung ergänzen ###") 
        

    def on_done_anchor(self, input):
        #  if user cancels with Esc key, do nothing
        #  if canceled, index is returned as  -1
        if input == -1:
            return
       # if user picks from list, return the correct entry
        markdown = '<a name=\"' +input +'\"></a>'
        self.view.run_command(
            "insert_my_text", {"args":            
            {'text': markdown}})

    def on_done_link(self, input):
        #  if user cancels with Esc key, do nothing
        #  if canceled, index is returned as  -1
        if input == -1:
            return
       # if user picks from list, return the correct entry
        markdown = '[Alternativtext](' +input +')'
        self.view.run_command(
            "insert_my_text", {"args":            
            {'text': markdown}})

    def on_change(self, input):
          if input == -1:
            return

    def on_cancel(self, input):
        if input == -1:
            return

class Move_caret_topCommand(sublime_plugin.TextCommand):
    def run(self, edit):
        screenful = self.view.visible_region()

        col = self.view.rowcol(self.view.sel()[0].begin())[1]
        row = self.view.rowcol(screenful.a)[0] + 1
        target = self.view.text_point(row, col)

        self.view.sel().clear()
        self.view.sel().add(sublime.Region(target))
    def on_done(self, input):
 
        #  if user cancels with Esc key, do nothing
        #  if canceled, index is returned as  -1
        if input == -1:
            return

 
        # if user picks from list, return the correct entry
        image_markdown = '![Alternativtext]  (' +input +')'
        self.view.run_command(
            "insert_my_text", {"args":            
            {'text': image_markdown}})

    def on_change(self, input):
          if input == -1:
            return
    def on_cancel(self, input):
        if input == -1:
            return

class InsertMyText(sublime_plugin.TextCommand):
 
    def run(self, edit, args):
 
        # add this to insert at current cursor position
        # http://www.sublimetext.com/forum/viewtopic.php?f=6&t=11509
 
        self.view.insert(edit, self.view.sel()[0].begin(), args['text'])


class Move_caret_middleCommand(sublime_plugin.TextCommand):
    def run(self, edit):
        screenful = self.view.visible_region()

        col = self.view.rowcol(self.view.sel()[0].begin())[1]
        row_a = self.view.rowcol(screenful.a)[0]
        row_b = self.view.rowcol(screenful.b)[0]

        middle_row = (row_a + row_b) / 2
        target = self.view.text_point(middle_row, col)

        self.view.sel().clear()
        self.view.sel().add(sublime.Region(target))

class Move_caret_bottomCommand(sublime_plugin.TextCommand):
    def run(self, edit):
        screenful = self.view.visible_region()

        col = self.view.rowcol(self.view.sel()[0].begin())[1]
        row = self.view.rowcol(screenful.b)[0] - 1
        target = self.view.text_point(row, col)

        self.view.sel().clear()
        self.view.sel().add(sublime.Region(target))

class Move_caret_forwardCommand(sublime_plugin.TextCommand):
    def run(self, edit, nlines):
        screenful = self.view.visible_region()

        (row,col) = self.view.rowcol(self.view.sel()[0].begin())
        target = self.view.text_point(row+nlines, col)

        self.view.sel().clear()
        self.view.sel().add(sublime.Region(target))
        self.view.show(target)

class Move_caret_backCommand(sublime_plugin.TextCommand):
    def run(self, edit, nlines):
        screenful = self.view.visible_region()

        (row,col) = self.view.rowcol(self.view.sel()[0].begin())
        target = self.view.text_point(row-nlines, col)

        self.view.sel().clear()
        self.view.sel().add(sublime.Region(target))
        self.view.show(target)


"""
 Erweiterung basierend auf Sebastians Code
 fuehrt sebastians erweiterung aus und speichert inhalt in inhalt.md ab
"""
class CreateTocFileCommand(sublime_plugin.ApplicationCommand):
    def run(self):
        base = sublime.windows()[0].folders()[0] 
<<<<<<< HEAD
        #self.__dir = base        
        c = create_index(base)
        
=======
    
        c = create_index(base)
>>>>>>> b0572329
        c.walk()        
        index = c.get_index()
        md_index = index2markdown_TOC(index)
        WriteIndex2File(base,md_index.get_markdown_page())

#erfordert datei
# class CreateTocCommand(sublime_plugin.TextCommand):
#     def run(self, edit):
#         path = self.view.file_name()
#         base = os.path.split(path)[0]
#         self.__dir = base

#         # for root, dirs, files in os.walk(base):
#         #     for folder in dirs:
#         #         print folder
#         # collect_all_md_files(base)   
#         #test_file_walk()
#         c = create_index(base)
#         c.walk()
#         index = c.get_index()
#         md_index = index2markdown_TOC(index)
#         WriteIndex2File(base,md_index.get_markdown_page())        
#         # window.run_command("save")
#         # window.run_command("reload")


class SaveAndReloadCommand(sublime_plugin.WindowCommand):
    def run(self):                        
        self.window.run_command("reload_view")
        #self.window.run_command("save")
        


       
def WriteIndex2File(base,content):

    indexFile = base + os.sep + "index.md"
    print "Save 2 file " +indexFile
    fd = os.open(indexFile, os.O_RDWR|os.O_CREAT)
    text = content.encode('utf-8').strip()
    os.write(fd, text)
    os.close(fd)


def test_markdown_parser():
    m = markdownParser("Heya\n====\n\nImportant advisories\n---------\n\n\n###### - Seite 6 -\n")
    m.parse()
    for item in m.get_data():
        print(repr(item))
    print("Done.")

def test_file_walk():    
    c = create_index('.')
    c.walk()
    for key, value in c.get_index().items():
        print(key+repr(value)+'\n\n')
    return c.get_index()

# -- if not imported but run as main module, test functionality --

def test_index2markdown_TOC():
    print "test_index2markdown_TOC"
    idx = test_file_walk()
    c = index2markdown_TOC(idx, 'de')
    print(c.get_markdown_page())

if __name__ == '__main__':
    #test_markdown_parser()
    #test_file_walk()
    test_index2markdown_TOC()<|MERGE_RESOLUTION|>--- conflicted
+++ resolved
@@ -398,14 +398,8 @@
 class CreateTocFileCommand(sublime_plugin.ApplicationCommand):
     def run(self):
         base = sublime.windows()[0].folders()[0] 
-<<<<<<< HEAD
-        #self.__dir = base        
-        c = create_index(base)
-        
-=======
     
         c = create_index(base)
->>>>>>> b0572329
         c.walk()        
         index = c.get_index()
         md_index = index2markdown_TOC(index)
