--- conflicted
+++ resolved
@@ -1,7 +1,7 @@
 # This is free software, licensed under the LGPL v3. See the file "COPYING" for
 # details.
 #
-# (c) 2015-2018 Sebastian Humenda <shumenda |at|gmx |dot| de>
+# (c) 2015-2020 Sebastian Humenda <shumenda |at|gmx |dot| de>
 # ToDo: This file is pending a proper refactoring.
 """This file contains the classes necessary for the automated index
 generation."""
@@ -11,18 +11,16 @@
 import re
 
 from . import config, errors, mparser, filesystem as fs, datastructures
+from . import datastructures
 
 MetaInfo = config.MetaInfo
 
-
-# alias datastructures.Heading.Type
+# Alias
 HeadingType = datastructures.Heading.Type
 
 
 class HeadingIndexer:
-    """create_index(dir)
-
-Walk the file system tree from "dir" and have a look in all files which end on
+    """Walk the file system tree from "dir" and have a look in all files which end on
 .md. Take headings of level 1 or 2 and add it to the index.
 
 Format of index: dict of lists: every filename is the key, the list of heading
@@ -41,7 +39,7 @@
         """walk()
 By calling the function, the actual index is build."""
         conf = config.ConfFactory().get_conf_instance_safe(self.__dir)
-        if conf[MetaInfo.GenerateToc] == 0:
+        if not conf[MetaInfo.GenerateToc]
             return  # don't generate a TOC
         for directory, _, files in fs.get_markdown_files(self.__dir):
             for file in files:
@@ -133,12 +131,9 @@
         ):
             raise TypeError(
                 "The heading object must provide a "
-                "get_level and get_chapter_number method, got "
-                + str(type(heading))
-            )
-        elif (
-            heading.get_chapter_number() is None or heading.get_level() is None
-        ):
+                "get_level and get_chapter_number method, got " + str(type(heading))
+            )
+        elif heading.get_chapter_number() is None or heading.get_level() is None:
             raise ValueError(
                 (
                     "Neither get_level() nor get_chapter_number() "
@@ -148,9 +143,7 @@
             # each chapter has its own sections, so if new chapter, reset all
             # section counter
         if heading.get_chapter_number() != self.__lastchapter:
-            self.__registered = [
-                0 for x in range(ChapterNumberEnumerator.MAX_DEPTH)
-            ]
+            self.__registered = [0 for x in range(ChapterNumberEnumerator.MAX_DEPTH)]
             self.__registered[0] = heading.get_chapter_number()
             self.__lastchapter = heading.get_chapter_number()
         # increment received level
@@ -173,7 +166,7 @@
 
 
 class TocFormatter:
-    """TocFormatter(OrderedDict(), lang, depth=4, use_appendix_prefix=False)
+    """TocFormatter(OrderedDict(), lang, depth=4, __appendix_prefix=False)
 Take the ordered dict produced by HeadingIndexer() and transform it
 to a markdown file containing the formatted table of contents. With the
 specified path, the TocFormatter is able to fetch the configuration to format
@@ -184,7 +177,7 @@
         self.__path = path
         c = config.ConfFactory()
         self.conf = c.get_conf_instance(path)
-        self.__use_appendix_prefix = self.conf[MetaInfo.AppendixPrefix]
+        self.__appendix_prefix = self.conf[MetaInfo.AppendixPrefix]
         self.__headings = {
             HeadingType.APPENDIX: [],
             HeadingType.NORMAL: [],
@@ -204,6 +197,7 @@
             HeadingType.APPENDIX: ChapterNumberEnumerator(),
             HeadingType.PREFACE: ChapterNumberEnumerator(),
         }
+
         for path, headings in self.__index.items():
             path, file = os.path.split(path)
             # necessary for relative link
@@ -228,16 +222,6 @@
                     # only numbered headings are registered for numbering and
                     # included in the TOC
                     enumerators[h_type].register(heading)
-<<<<<<< HEAD
-                heading_enumration = ""
-                if self.conf[MetaInfo.AutoNumberingOfChapter]:
-                    heading_enumration = enumerators[h_type].get_heading_enumeration()
-
-                self.__headings[h_type].append((heading_enumration,
-                        heading, os.path.join(directory_above, file)))
-
-
-=======
                     self.__headings[h_type].append(
                         (
                             enumerators[h_type].get_heading_enumeration(),
@@ -245,7 +229,6 @@
                             os.path.join(directory_above, file),
                         )
                     )
->>>>>>> ef59be76
 
     def format(self):
         """Format all headings into a markdown page."""
@@ -255,9 +238,7 @@
         l10n.set_language(self.conf[MetaInfo.Language])
         _ = l10n.get_translation
         title = (
-            _("table of contents").title()
-            + " - "
-            + self.conf[MetaInfo.LectureTitle]
+            _("table of contents").title() + " - " + self.conf[MetaInfo.LectureTitle]
         )
         output = ["%s\n" % title, "=" * len(title), "\n\n"]
 
@@ -268,8 +249,7 @@
         # if manual title page exists, link to it
         add_entry(
             "titel.md",
-            "[%s](titel.%s\n\n"
-            % (_("title page").title(), self.__file_extension),
+            "[%s](titel.%s\n\n" % (_("title page").title(), self.__file_extension),
         )
 
         if self.__headings[HeadingType.PREFACE]:
@@ -279,25 +259,18 @@
 
         # include section title "chapters" if a preface exists
         output += self.format_section(
-            _("chapters").title()
-            if self.__headings[HeadingType.PREFACE]
-            else None,
+            _("chapters").title() if self.__headings[HeadingType.PREFACE] else None,
             self.__headings[HeadingType.NORMAL],
         )
         if self.__headings[HeadingType.APPENDIX]:
-            title = (
-                None if self.__use_appendix_prefix else _("appendix").title()
-            )
-            output += self.format_section(
-                title, self.__headings[HeadingType.APPENDIX]
-            )
+            title = None if self.__appendix_prefix else _("appendix").title()
+            output += self.format_section(title, self.__headings[HeadingType.APPENDIX])
         output.append("\n\n")
 
         add_entry(
             "taktil.md",
             "[{}](taktil.{})\\\n".format(
-                _("list of tactile graphics").capitalize(),
-                self.__file_extension,
+                _("list of tactile graphics").capitalize(), self.__file_extension,
             ),
         )
         add_entry(
@@ -341,17 +314,14 @@
         The enumerator object must provide a method called format_chap_number
         yielding the formatted chapter number."""
         prefix = ""
-        if (
-            self.__use_appendix_prefix
-            and heading.get_type() == HeadingType.APPENDIX
-        ):
+        if self.__appendix_prefix and heading.get_type() == HeadingType.APPENDIX:
             prefix = "A."
         path = path.replace(".md", "." + self.__file_extension)
         # replace \ through / on windows:
         if "\\" in path:
             path = path.replace("\\", "/")
 
-        if heading.is_numbered():
+        if heading.is_numbered() and self.conf[MetaInfo.AutoNumberingOfChapter]:
             # when heading is numbered return it with number
             return "[{}{} {}]({}#{})".format(
                 prefix,
