"""Errors which are neither specific to MarkDown nor to LaTeX."""

import os
from xml.etree import ElementTree as ET
from .. import config, common
from .meta import MistakeType, Mistake, OnelinerMistake
<<<<<<< HEAD
from ..config import Translate
_ = Translate().setup_i18n()  # set _ function to the translation of strings
=======
>>>>>>> 84a7c45d

class ConfigurationValuesAreAllSet(Mistake):
    """Check whether all configuration options have been set."""
    mistake_type = MistakeType.configuration
    def __init__(self):
        super().__init__()
        self.set_file_types(['dcxml'])

    def worker(self, *args):
        tree = ET.parse(args[0])
        root = tree.getroot()
        def get_tag(node):
            return node.tag[node.tag.find('}') + 1 :]
        for node in root.getchildren():
            if not node.text or 'unknown' in node.text.lower():
                return self.error(_("Error in the lecture configuration: "
                        "the value {} is unset, thefefore the meta data in the "
                        "HTML files cannot be generated.").format(get_tag(node)),
                    config.get_lnum_of_tag(args[0], node.tag), args[0])

class BrokenUmlautsFromPDFFiles(OnelinerMistake):
    """When copying texts over from PDF's, the umlauts often are unreadable.
    This is because they are at times not saved as an actual umlaut, but rather
    as their respective Latin vowel with a special formatting directive to lift
    an accent or whatever above it. Flag those umlauts, if the editor didn't
    convert them yet to proper umlauts."""
    def __init__(self):
        super().__init__()
        self.set_file_types(["md"])
        # save the malicious sequences as UTF-8 byte arrays
        self.garbled = [b'\xc2\xb4\xc4\xb1', b'\xc2\xa8\xc4\xb1',
                    b'\xc2\xb8c'] + \
                [b'\xc2\xa8' + l  for l in [b'a', b'o', b'u', b's']] + \
                [b'\xc2\xa8 ' + l  for l in [b'a', b'o', b'u', b's']]
        self.garbled = [x.decode('utf-8') for x in self.garbled]

    def check(self, num, line):
        for seq in self.garbled:
            if seq in line:
                return super().error(_("Es wurden inkorrekt dargestellte Umlaute "
                        "gefunden. Dies geschieht oft, wenn Text aus "
                        "PDF-Dateien kopiert wird. Das macht den Text "
                        "allerdings schwer leserlich."), num)

class OnlyCorrectDirectoriesFound(Mistake):
    mistake_type = MistakeType.lecture_root
    def worker(self, *args):
        root = args[0]
        for file in os.listdir(root):
            if any(file.startswith(x) for x in ('bilder', 'inhalt', 'titel',
                    'glossar', 'index', 'kurz' 'taktil', 'copyright',
                    '.lecture_meta')):
                continue
            if not common.is_valid_file(file):
                return self.error(_("Die Datei \"{}\" ist falsch benannt und folgt "
                    "nicht den Namenskonventionen. Dies führt zu einer falschen "
                    "Verwendung der Datei.").format(file), path=root)<|MERGE_RESOLUTION|>--- conflicted
+++ resolved
@@ -4,11 +4,6 @@
 from xml.etree import ElementTree as ET
 from .. import config, common
 from .meta import MistakeType, Mistake, OnelinerMistake
-<<<<<<< HEAD
-from ..config import Translate
-_ = Translate().setup_i18n()  # set _ function to the translation of strings
-=======
->>>>>>> 84a7c45d
 
 class ConfigurationValuesAreAllSet(Mistake):
     """Check whether all configuration options have been set."""
