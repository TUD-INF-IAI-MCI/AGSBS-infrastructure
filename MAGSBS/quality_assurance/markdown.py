--- conflicted
+++ resolved
@@ -9,11 +9,6 @@
 import re
 from .meta import Mistake, MistakeType, OnelinerMistake
 from .. import config, common
-<<<<<<< HEAD
-from ..config import Translate
-_ = Translate().setup_i18n()  # set _ function to the translation of strings
-=======
->>>>>>> 84a7c45d
 MetaInfo = config.MetaInfo
 
 class PageNumberIsParagraph(Mistake):
