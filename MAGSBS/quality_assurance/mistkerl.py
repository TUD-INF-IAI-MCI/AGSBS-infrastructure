--- conflicted
+++ resolved
@@ -229,19 +229,9 @@
         if not paragraphs:
             return # ignore empty files
         last_par = next(reversed(paragraphs))
-<<<<<<< HEAD
-        if last_par > 2500:
-            msg = _("Die Datei ist zu lang. Um die Navigation zu erleichtern und "
-                "die einfache Lesbarkeit zu gewährleisten sollten lange Kapitel"
-                " mit mehr als 2500 Zeilen in mehrere Unterdateien nach dem "
-                "Schema kxxyy.md oder kleiner aufgeteilt werden.")
-            e = ErrorMessage(msg, last_par, file_path)
-            return e
-=======
         threshold = 2500
         if last_par > threshold:
             return ErrorMessage(_("The file is too long. To ease navigation and"
                     " maintain readability, the file should be split into files"
                     "with less than {count} lines by naming them like "
-                    "kXXYY.md.").format(count=threshold), last_par, file_path)
->>>>>>> 334b1ac7
+                    "kXXYY.md.").format(count=threshold), last_par, file_path)