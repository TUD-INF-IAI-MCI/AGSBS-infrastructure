--- conflicted
+++ resolved
@@ -431,25 +431,4 @@
         s = self.get_translation(origin)
         return s[:1].upper() + s[1:] if s else ''
 
-<<<<<<< HEAD
-    def setup_i18n(self, lang=locale.getdefaultlocale()[0][:2]):
-        """ Loads the language version and install it into global _ function
-        :param lang: Language that has to be installed. By default, it is the
-        default language of the user's operating system
-        """
-
-        # get locale subdirectory of the matuc main directory
-        config_dir = os.path.join(dirname(dirname(os.path.realpath(__file__))),
-                                  "locale")
-
-        try:
-            trans = gettext.translation("messages", localedir=config_dir,
-                                        languages=[lang])
-            return trans.gettext  # load .mo files
-        except IOError:
-            # if the .mo file is not found, original strings are used
-            def _(s): return s
-            return _
-=======
-setup_i18n()
->>>>>>> 84a7c45d
+setup_i18n()