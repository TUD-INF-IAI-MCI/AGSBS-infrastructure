"""Handle lecture and conversion configuration. The configuration is XML in the
dublincore format (at least roughly) and has a separate namespace for
MAGSBS-specific extensions.
"""
# vim: set expandtab sts=4 ts=4 sw=4:
# This is free software, licensed under the LGPL v3. See the file "COPYING" for
# details.
#
# (c) 2014-2018 Sebastian Humenda <shumenda |at| gmx |dot| de>
# pylint: disable=line-too-long,too-few-public-methods

import enum
import datetime
from distutils.version import StrictVersion
import os
import re
import sys
import xml.etree.ElementTree as ET
from xml.dom import minidom

from . import common
from .errors import ConfigurationError
from . import roman

<<<<<<< HEAD
VERSION = StrictVersion('0.9')
=======
VERSION = StrictVersion("0.8")
>>>>>>> ef59be76

## default values
CONF_FILE_NAME = ".lecture_meta_data.dcxml"

# all tokens which can mark a start of the page
PAGENUMBERINGTOKENS = ["slide", "folie", "seite", "page"]
PAGENUMBERINGTOKENS += [
    t.title() for t in PAGENUMBERINGTOKENS
]  # recognize with both case spellings

# regular expression to recognize page numbers, includes both arabic and roman
# numbers
ROMAN_NUMBER = re.compile(
    roman.roman_numeral_pattern_string.strip().lstrip("^").rstrip("$"),
    re.VERBOSE,
)
PAGENUMBERING_PATTERN = re.compile(
    r"""
        # recognize all different languages which are supported for the words
        # "slide" and "page"
        -\s*(%s)\s+
        (\d+|%s(?:-(?:\d+|%s))?)\s*- # arabic or roman numbers
        """
    % (
        "|".join(PAGENUMBERINGTOKENS),
        ROMAN_NUMBER.pattern,
        ROMAN_NUMBER.pattern,
    ),
    re.VERBOSE,
)


# pylint: disable=inconsistent-return-statements,protected-access
def get_semester():
    """Guess the current semester from the current time. Semesters are based on
    the German university system."""
    month = datetime.datetime.now().month
    year = datetime.datetime.now().year
    if month < 3 or month >= 9:
        year = year - 1 if month < 3 else year  # WS starts at end of last year
        return "WS {}/{}".format(year, year + 1)
    return "SS {}".format(year)


def get_lnum_of_tag(path, tag):
    """Find (xml) `tag` in `path` and return its line number. This function
    assumes one tag per line, as it is written by the LectureMetaData.write()
    method."""
    tag = tag.replace("{http://purl.org/dc/elements/1.1}", "").replace(
        "{http://elvis.inf.tu-dresden.de}", "MAGSBS:"
    )
    with open(path, "r", encoding="utf-8") as f:
        for lnum, line in enumerate(f.readlines()):
            if tag in line:
                return lnum + 1


class MetaInfo(enum.Enum):
<<<<<<< HEAD
    AppendixPrefix = 'MAGSBS:appendixPrefix'
    AutoNumberingOfChapter = 'MAGSBS:autoNumberingOfChapter'
    Editor = 'dc:creator'
    GenerateToc = 'MAGSBS:generateToc'
    Institution = 'dc:publisher'
    Language = 'dc:language'
    LectureTitle = 'dc:title'
    PageNumberingGap = 'MAGSBS:pageNumberingGap'
    Rights = 'dc:rights'
    SemesterOfEdit = 'dc:date'
    Source = 'dc:source'
    SourceAuthor = 'MAGSBS:sourceAuthor'
    TocDepth = 'MAGSBS:tocDepth'
    WorkingGroup = 'dc:contributor'
=======
    AppendixPrefix = "MAGSBS:appendixPrefix"
    Editor = "dc:creator"
    GenerateToc = "MAGSBS:generateToc"
    Institution = "dc:publisher"
    Language = "dc:language"
    LectureTitle = "dc:title"
    PageNumberingGap = "MAGSBS:pageNumberingGap"
    Rights = "dc:rights"
    SemesterOfEdit = "dc:date"
    Source = "dc:source"
    SourceAuthor = "MAGSBS:sourceAuthor"
    TocDepth = "MAGSBS:tocDepth"
    WorkingGroup = "dc:contributor"

>>>>>>> ef59be76

class LectureMetaData(dict):
    """The lecture conversion needs meta data which is then embedded into the HTML
document. Those fields are e.g. source, editor, etc.

This class provides a writer and also a reader for those files. A usage scenario
could look like this:

l = LectureMetaData("directory")
l.read()
l[MetaInfo.Editor] = 'Max Mustermann'
l.write()

In the directory "directory", this class looks for a configuration file with
meta data. It is read. If none is present, this class will silently assume the
default values.

The class behaves like a dictionary, but only accepts keys of type MetaInfo.

Please note: you should not use this class, except if you can make sure that
exactly one instance at a time exists for a given path. Use the ConfFactory
instead.
"""
<<<<<<< HEAD
    DEFAULTS = {MetaInfo.WorkingGroup: 'AG SBS', MetaInfo.Language: 'de',
            MetaInfo.Institution: 'TU Dresden',
            MetaInfo.Rights: 'Access limited to members',
            MetaInfo.TocDepth: 5, MetaInfo.AppendixPrefix: 0,
            MetaInfo.PageNumberingGap: 5, MetaInfo.GenerateToc: 1,
            MetaInfo.AutoNumberingOfChapter: 0}
    NUMERICAL = (MetaInfo.TocDepth, MetaInfo.AppendixPrefix,
                MetaInfo.PageNumberingGap, MetaInfo.GenerateToc,
                MetaInfo.AutoNumberingOfChapter)
=======

    DEFAULTS = {
        MetaInfo.WorkingGroup: "AG SBS",
        MetaInfo.Language: "de",
        MetaInfo.Institution: "TU Dresden",
        MetaInfo.Rights: "Access limited to members",
        MetaInfo.TocDepth: 5,
        MetaInfo.AppendixPrefix: 0,
        MetaInfo.PageNumberingGap: 5,
        MetaInfo.GenerateToc: 1,
    }
    NUMERICAL = (
        MetaInfo.TocDepth,
        MetaInfo.AppendixPrefix,
        MetaInfo.PageNumberingGap,
        MetaInfo.GenerateToc,
    )
>>>>>>> ef59be76

    def __init__(self, file_path, version=VERSION):
        """Set default values."""
        super().__init__()
        self.__path = file_path
        for key in MetaInfo:
            if key in self.NUMERICAL:
                super().__setitem__(key, 0)
            else:
                super().__setitem__(key, "Unknown")
        for key, value in LectureMetaData.DEFAULTS.items():
            self[key] = value
        if self[MetaInfo.Editor] == "Unknown":
            # guess editor
            if "win32" in sys.platform or "wind" in sys.platform:
                import getpass

                self[MetaInfo.Editor] = getpass.getuser()
            else:  # on unixoids, use pwd
                import pwd

                if pwd.getpwuid(os.getuid())[4]:
                    editor = pwd.getpwuid(os.getuid())[4]
                else:
                    editor = pwd.getpwuid(os.getuid())[0]  # login name
                # on some systems, real name end with commas, strip those
                while editor and not editor[-1].isalpha():
                    editor = editor[:-1]
                self[MetaInfo.Editor] = editor
        self[MetaInfo.SemesterOfEdit] = get_semester()  # guess current semester
        self.__changed = False
        self.__version = version

    def write(self):
        """Write back configuration, if it was changed."""
        if not self.__changed:
            return
        root = ET.Element("metadata")
        root.attrib["xmlns:dc"] = "http://purl.org/dc/elements/1.1"
        root.attrib["xmlns:MAGSBS"] = "http://elvis.inf.tu-dresden.de"
        for key, value in self.items():
            if key.value.startswith("MAGSBS:"):
                c = ET.SubElement(root, key.value)
            else:
                c = ET.SubElement(root, key.value)
            c.text = str(value)
        # add version number
        c = ET.SubElement(root, "MAGSBS:version")
        c.text = str(self.__version)
        # re-format XML
        out = minidom.parseString(
            '<?xml version="1.0" encoding="UTF-8"?>'
            + ET.tostring(root, encoding="unicode")
        ).toprettyxml(indent="  ", encoding="utf-8")
        with open(self.__path, "wb") as f:
            f.write(out)

    def get_path(self):
        return self.__path

    def read(self):
        normalize_keys = lambda k: k.split(":")[-1]  # strip namespace
        xmlkey2dict = {normalize_keys(key.value): key for key in MetaInfo}

        with open(self.__path, "r", encoding="utf-8") as data_source:
            root = ET.fromstring(data_source.read())
            normalize_tag = lambda x: (x[x.find("}") + 1 :] if "}" in x else x)
            version_read = False
            for child in root:
                tag = normalize_tag(child.tag)
                if tag == "version":
                    version_read = True
                    self.__check_for_version(self.__path, child.text)
                elif not tag in xmlkey2dict:
                    raise ConfigurationError(
                        _(
                            "Unknown key %s, skipping. Please"
                            " update the configuration and rerun the operation."
                        )
                        % tag,
                        path=self.__path,
                    )
                else:

                    key = xmlkey2dict[tag]  # get enum
                    value = child.text
                    if key in self.NUMERICAL:
                        try:
                            value = int(value)
                        except ValueError:
                            raise ConfigurationError(
                                _(
                                    f"Option {tag} "
                                    "has invalid, non-numerical value of {value}"
                                ),
                                self.__path,
                            )
                    try:
                        self[key] = value
                    except IndexError:
                        msg = _("Malformed XML in configuration: ") + ET.dump(
                            child
                        )
                        raise ConfigurationError(msg, self.__path)
            if not version_read:
                self.__check_for_version(self.__path, "0.1")
        self.__changed = False

    def __check_for_version(self, path, value):
        """Check whether version exists and fail otherwise."""
        try:
            version = StrictVersion(value)
        except ValueError:
            raise ConfigurationError(
                _("invalid version number: {}").format(repr(value)),
                path,
                line=get_lnum_of_tag(path, "MAGSBS:version"),
            )
        # check whether the first two digits of the version numbers match;
        # that'll tread bug fix releases the same
        if self.__version.version[:2] == version.version[:2]:
            if (
                self.__version.version[-1] < version.version[-1]
            ):  # a newer bug fix release is available
                common.WarningRegistry().register_warning(
                    ("A newer version of " "Matuc is available: ")
                    + str(version)
                )
            # do nothing
        elif version < self.__version:
            self.__changed = True
            self.write()  # overwrite version number in configuration which is too old
        else:
            raise ConfigurationError(
                _(
                    "Matuc is too old, the configuration "
                    "requires version {}, but version {} is running."
                ).format(version, VERSION),
                path,
                get_lnum_of_tag(path, "MAGSBS:version"),
            )

    def __setitem__(self, k, v):
        if not isinstance(k, MetaInfo):
            raise ConfigurationError(
                "Keys can only be of type MetaInfo, got " + str(type(k)),
                path=self.get_path(),
            )
        if k in self.NUMERICAL:
            try:
                v = int(v)
            except ValueError:
                raise ConfigurationError(
                    _(
                        "Option {} couldn't be converted to " "a number: {}"
                    ).format(k, v),
                    self.__path,
                )
        if k not in self.keys():
            raise ConfigurationError(
                _("the key %s is unknown") % k, self.__path
            )
        super().__setitem__(k, v)
        self.__changed = True

    def __eq__(self, other):
        if not isinstance(other, LectureMetaData):
            return False
        # xor will filter the symetric diff. of both dictionaries; they are
        # equals if there are not elements
        has_elements = set(self.items()) ^ set(other.items())
        return not has_elements


@common.Singleton
class ConfFactory:
    """
Factory which returns the corresponding instance of a user configuration. They
are however not thread-safe.
The "corresponding" configuration (object) is selected using first the root
configuration and then, if present, the corresponding subdirectory configuration
(if in a subdirectory).
"""

    def __init__(self):
        self._instances = {}

    def get_conf_instance(self, path):
        """get_conf_instance(path)
        Get a configuration object representing a configuration for a given
        path.
        If no configuration is found the method searches in the directories
        above, as long as it can determine whether it's still in the lecture.
        If no configuration is found, the default configuration object is
        returned."""
        if path is None:
            raise ValueError("Path expected")
        elif path == "":
            path = os.getcwd()
        if not os.path.exists(path):
            raise ConfigurationError("specified path doesn't exist", path)
        elif os.path.isfile(path):
            path = os.path.dirname(path)
        conf_path = os.path.abspath(os.path.join(path, CONF_FILE_NAME))
        if conf_path in self._instances.keys():
            return self._instances[conf_path]
        else:
            # check directory above if in a subdirectory of a lecture
            if not os.path.exists(conf_path) and not common.is_lecture_root(
                path
            ):
                dir_above = os.path.split(os.path.abspath(path))[0]
                if common.is_lecture_root(dir_above):
                    conf_path = os.path.join(dir_above, CONF_FILE_NAME)
            try:
                self._instances[conf_path] = LectureMetaData(conf_path)
                if os.path.exists(conf_path):
                    self._instances[conf_path].read()
            except UnicodeDecodeError:
                raise ValueError(
                    _(f"{conf_path}: File must be encoded in UTF-8")
                )
            except ET.ParseError as e:
                raise ConfigurationError(
                    _("Configuration errorneous: ") + str(e),
                    conf_path,
                    e.position[0],
                )
        return self._instances[conf_path]

    def get_conf_instance_safe(self, path):
        """Same as get_conf_instance, but returns a default configuration object
        if configuration could not be read due to an underlying error. This
        method should be used with care, it might swallow errors. It is intended
        to be used with the Mistkerl checkers."""
        try:
            return self.get_conf_instance(path)
        except (ET.ParseError, ConfigurationError, OSError, UnicodeDecodeError):
            return LectureMetaData(path)


class Translate:
    """t = Translate()
    t.set_language(lang)
    _ = t.get_translation
    print(_("translate me"))

    Custom translation class which can alter the language according to the set
    language. set_language raises ValueError if the language is unknown."""

    supported_languages = ["de", "fr", "en"]

    def __init__(self):
        self.en_fr = {
            "page": "page",
            "slide": "diapositive",
            "preface": "introduction",
            "appendix": "appendice",
            "table of contents": "table des matières",
            "chapters": "chapitres",
            "description of image": "description à l'image",
            "pages": "pages",
            "external image description": "description de l'image externe",
            "next": "suivant",
            "previous": "précédent",
            "chapter": "chapitre",
            "paper": "document",
            "remarks about the accessible version": "remarques concernant la version accessible",
            "note of editor": "Note de l'éditeur",
            "title page": "couverture",
            "glossary": "glossaire",
            "index": "index",
            "list of abbreviations": "abréviations",
            "list of tactile graphics": "list de la graphiques tactiles",
            "copyright notice": "avis de droit d'auteur",
            "not edited": "pas édité",
            "end of frame": "Fin cadre autour du texte",
            "end of box": "Fin de la bulle de texte",
        }
        for colour, trans in {
            "black": ("noir", "noire"),
            "blue": ("bleu", "bleue"),
            "brown": ("marron",) * 2,
            "grey": ("gris", "grise"),
            "green": ("vert", "verte"),
            "orange": ("orange",) * 2,
            "red": ("rouge",) * 2,
            "violet": ("violett", "violette"),
            "yellow": ("jaune",) * 2,
        }.items():
            masc, fem = trans
            self.en_fr["%s frame" % colour] = "Cadre {} autour du texte".format(
                masc
            )
            self.en_fr["%s box" % colour] = "Bulle {} de texte".format(fem)

        self.en_de = {
            "preface": "vorwort",
            "appendix": "anhang",
            "page": "Seite",
            "slide": "Folie",
            "table of contents": "inhaltsverzeichnis",
            "chapters": "kapitel",
            "description of image": "Beschreibung von Bild",
            "pages": "Seiten",
            "external image description": "Bildbeschreibung ausgelagert",
            "next": "weiter",
            "previous": "zurück",
            "chapter": "kapitel",
            "paper": "blatt",
            "remarks about the accessible version": "Hinweise zur barrierefreien Version",
            "note of editor": "Anmerkung des Bearbeiters",
            "title page": "Titelseite",
            "glossary": "Glossar",
            "index": "index",
            "list of abbreviations": "Abkürzungsverzeichnis",
            "list of tactile graphics": "Verzeichnis taktiler Grafiken",
            "copyright notice": "Hinweise zum Urheberrecht",
            "not edited": "nicht Übertragen",
            "end of frame": "Rahmenende",
            "end of box": "Ende des Kastens",
            "title": "Titel",
        }  # insert colours
        for colour, trans in {
            "black": "schwarzer",
            "blue": "blauer",
            "brown": "brauner",
            "grey": "grauer",
            "green": "grüner",
            "orange": "oranger",
            "red": "roter",
            "violet": "violetter",
            "yellow": "gelber",
        }.items():
            self.en_de["%s frame" % colour] = "{} Rahmen".format(trans)
            self.en_de["%s box" % colour] = "{} Kasten".format(trans)

        self.lang = "de"

    def set_language(self, lang):
        if not lang in self.supported_languages:
            raise ValueError(
                _("unsupported language %s; known languages: %s")
                % (lang, ", ".join(self.supported_languages))
            )
        self.lang = lang

    def get_translation(self, origin):
        if self.lang == "en":
            return origin
        try:
            trans = getattr(self, "en_" + self.lang)
        except AttributeError:
            return origin
        try:
            return trans[origin]
        except KeyError:
            return origin

    def get_translation_and_upper_first(self, origin):
        s = self.get_translation(origin)
        return s[:1].upper() + s[1:] if s else ""<|MERGE_RESOLUTION|>--- conflicted
+++ resolved
@@ -22,11 +22,7 @@
 from .errors import ConfigurationError
 from . import roman
 
-<<<<<<< HEAD
 VERSION = StrictVersion('0.9')
-=======
-VERSION = StrictVersion("0.8")
->>>>>>> ef59be76
 
 ## default values
 CONF_FILE_NAME = ".lecture_meta_data.dcxml"
@@ -85,23 +81,8 @@
 
 
 class MetaInfo(enum.Enum):
-<<<<<<< HEAD
-    AppendixPrefix = 'MAGSBS:appendixPrefix'
-    AutoNumberingOfChapter = 'MAGSBS:autoNumberingOfChapter'
-    Editor = 'dc:creator'
-    GenerateToc = 'MAGSBS:generateToc'
-    Institution = 'dc:publisher'
-    Language = 'dc:language'
-    LectureTitle = 'dc:title'
-    PageNumberingGap = 'MAGSBS:pageNumberingGap'
-    Rights = 'dc:rights'
-    SemesterOfEdit = 'dc:date'
-    Source = 'dc:source'
-    SourceAuthor = 'MAGSBS:sourceAuthor'
-    TocDepth = 'MAGSBS:tocDepth'
-    WorkingGroup = 'dc:contributor'
-=======
     AppendixPrefix = "MAGSBS:appendixPrefix"
+    AutoNumberingOfChapter = "MAGSBS:autoNumberingOfChapter"
     Editor = "dc:creator"
     GenerateToc = "MAGSBS:generateToc"
     Institution = "dc:publisher"
@@ -115,8 +96,6 @@
     TocDepth = "MAGSBS:tocDepth"
     WorkingGroup = "dc:contributor"
 
->>>>>>> ef59be76
-
 class LectureMetaData(dict):
     """The lecture conversion needs meta data which is then embedded into the HTML
 document. Those fields are e.g. source, editor, etc.
@@ -139,35 +118,15 @@
 exactly one instance at a time exists for a given path. Use the ConfFactory
 instead.
 """
-<<<<<<< HEAD
     DEFAULTS = {MetaInfo.WorkingGroup: 'AG SBS', MetaInfo.Language: 'de',
             MetaInfo.Institution: 'TU Dresden',
             MetaInfo.Rights: 'Access limited to members',
             MetaInfo.TocDepth: 5, MetaInfo.AppendixPrefix: 0,
             MetaInfo.PageNumberingGap: 5, MetaInfo.GenerateToc: 1,
-            MetaInfo.AutoNumberingOfChapter: 0}
+            MetaInfo.AutoNumberingOfChapter: 1}
     NUMERICAL = (MetaInfo.TocDepth, MetaInfo.AppendixPrefix,
                 MetaInfo.PageNumberingGap, MetaInfo.GenerateToc,
                 MetaInfo.AutoNumberingOfChapter)
-=======
-
-    DEFAULTS = {
-        MetaInfo.WorkingGroup: "AG SBS",
-        MetaInfo.Language: "de",
-        MetaInfo.Institution: "TU Dresden",
-        MetaInfo.Rights: "Access limited to members",
-        MetaInfo.TocDepth: 5,
-        MetaInfo.AppendixPrefix: 0,
-        MetaInfo.PageNumberingGap: 5,
-        MetaInfo.GenerateToc: 1,
-    }
-    NUMERICAL = (
-        MetaInfo.TocDepth,
-        MetaInfo.AppendixPrefix,
-        MetaInfo.PageNumberingGap,
-        MetaInfo.GenerateToc,
-    )
->>>>>>> ef59be76
 
     def __init__(self, file_path, version=VERSION):
         """Set default values."""
